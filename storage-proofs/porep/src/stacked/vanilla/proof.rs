use std::fs::{OpenOptions, File, remove_file, metadata};
use std::io::Write;
use std::marker::PhantomData;
use std::path::{Path, PathBuf};
use std::sync::{mpsc, Arc, RwLock};
use std::thread::sleep;
use std::time::Duration;

use anyhow::Context;
use bellperson::bls::Fr;
use bincode::deserialize;
use generic_array::typenum::{self, Unsigned};
use log::*;
use merkletree::merkle::{
    get_merkle_tree_cache_size, get_merkle_tree_leafs, get_merkle_tree_len,
    is_merkle_tree_size_valid,
};
use merkletree::store::{DiskStore, StoreConfig};
use rayon::prelude::*;
use storage_proofs_core::{
    cache_key::CacheKey,
    data::Data,
    drgraph::Graph,
    error::Result,
    hasher::{Domain, HashFunction, Hasher, PoseidonArity},
    measurements::{
        measure_op,
        Operation::{CommD, EncodeWindowTimeAll, GenerateTreeC, GenerateTreeRLast},
    },
    merkle::*,
    settings,
    util::{default_rows_to_discard, NODE_SIZE},
};
use typenum::{U11, U2, U8};

use super::{
    challenges::LayerChallenges,
    column::Column,
    create_label,
    graph::StackedBucketGraph,
    hash::hash_single_column,
    params::{
        get_node, Labels, LabelsCache, PersistentAux, Proof, PublicInputs, PublicParams,
        ReplicaColumnProof, Tau, TemporaryAux, TemporaryAuxCache, TransformedLayers, BINARY_ARITY,
    },
    EncodingProof, LabelingProof,
};

use ff::Field;
use generic_array::{sequence::GenericSequence, GenericArray};
use neptune::batch_hasher::BatcherType;
use neptune::column_tree_builder::{ColumnTreeBuilder, ColumnTreeBuilderTrait};
use neptune::tree_builder::{TreeBuilder, TreeBuilderTrait};
use storage_proofs_core::fr32::fr_into_bytes;
use rust_gpu_tools::opencl::{Device, GPUSelector, BusId};

use crate::encode::{decode, encode};
use crate::PoRep;
use std::collections::HashMap;
use fs2::FileExt;
use rand::Rng;

pub const TOTAL_PARENTS: usize = 37;

#[derive(Debug)]
pub struct StackedDrg<'a, Tree: 'a + MerkleTreeTrait, G: 'a + Hasher> {
    _a: PhantomData<&'a Tree>,
    _b: PhantomData<&'a G>,
}

#[derive(Debug)]
pub struct LayerState {
    pub config: StoreConfig,
    pub generated: bool,
}

impl<'a, Tree: 'static + MerkleTreeTrait, G: 'static + Hasher> StackedDrg<'a, Tree, G> {
    #[allow(clippy::too_many_arguments)]
    pub(crate) fn prove_layers(
        graph: &StackedBucketGraph<Tree::Hasher>,
        pub_inputs: &PublicInputs<<Tree::Hasher as Hasher>::Domain, <G as Hasher>::Domain>,
        p_aux: &PersistentAux<<Tree::Hasher as Hasher>::Domain>,
        t_aux: &TemporaryAuxCache<Tree, G>,
        layer_challenges: &LayerChallenges,
        layers: usize,
        _total_layers: usize,
        partition_count: usize,
    ) -> Result<Vec<Vec<Proof<Tree, G>>>> {
        assert!(layers > 0);
        assert_eq!(t_aux.labels.len(), layers);

        let graph_size = graph.size();

        // Sanity checks on restored trees.
        assert!(pub_inputs.tau.is_some());
        assert_eq!(
            pub_inputs.tau.as_ref().expect("as_ref failure").comm_d,
            t_aux.tree_d.root()
        );

        let get_drg_parents_columns = |x: usize| -> Result<Vec<Column<Tree::Hasher>>> {
            let base_degree = graph.base_graph().degree();

            let mut columns = Vec::with_capacity(base_degree);

            let mut parents = vec![0; base_degree];
            graph.base_parents(x, &mut parents)?;

            for parent in &parents {
                columns.push(t_aux.column(*parent)?);
            }

            debug_assert!(columns.len() == base_degree);

            Ok(columns)
        };

        let get_exp_parents_columns = |x: usize| -> Result<Vec<Column<Tree::Hasher>>> {
            let mut parents = vec![0; graph.expansion_degree()];
            graph.expanded_parents(x, &mut parents)?;

            parents.iter().map(|parent| t_aux.column(*parent)).collect()
        };

        (0..partition_count)
            .map(|k| {
                trace!("proving partition {}/{}", k + 1, partition_count);

                // Derive the set of challenges we are proving over.
                let challenges = pub_inputs.challenges(layer_challenges, graph_size, Some(k));

                // Stacked commitment specifics
                challenges
                    .into_par_iter()
                    .enumerate()
                    .map(|(challenge_index, challenge)| {
                        trace!(" challenge {} ({})", challenge, challenge_index);
                        assert!(challenge < graph.size(), "Invalid challenge");
                        assert!(challenge > 0, "Invalid challenge");

                        // Initial data layer openings (c_X in Comm_D)
                        let comm_d_proof = t_aux.tree_d.gen_proof(challenge)?;
                        assert!(comm_d_proof.validate(challenge));

                        // Stacked replica column openings
                        let rcp = {
                            let (c_x, drg_parents, exp_parents) = {
                                assert_eq!(p_aux.comm_c, t_aux.tree_c.root());
                                let tree_c = &t_aux.tree_c;

                                // All labels in C_X
                                trace!("  c_x");
                                let c_x = t_aux.column(challenge as u32)?.into_proof(tree_c)?;

                                // All labels in the DRG parents.
                                trace!("  drg_parents");
                                let drg_parents = get_drg_parents_columns(challenge)?
                                    .into_iter()
                                    .map(|column| column.into_proof(tree_c))
                                    .collect::<Result<_>>()?;

                                // Labels for the expander parents
                                trace!("  exp_parents");
                                let exp_parents = get_exp_parents_columns(challenge)?
                                    .into_iter()
                                    .map(|column| column.into_proof(tree_c))
                                    .collect::<Result<_>>()?;

                                (c_x, drg_parents, exp_parents)
                            };

                            ReplicaColumnProof {
                                c_x,
                                drg_parents,
                                exp_parents,
                            }
                        };

                        // Final replica layer openings
                        trace!("final replica layer openings");
                        let comm_r_last_proof = t_aux.tree_r_last.gen_cached_proof(
                            challenge,
                            Some(t_aux.tree_r_last_config_rows_to_discard),
                        )?;

                        debug_assert!(comm_r_last_proof.validate(challenge));

                        // Labeling Proofs Layer 1..l
                        let mut labeling_proofs = Vec::with_capacity(layers);
                        let mut encoding_proof = None;

                        for layer in 1..=layers {
                            trace!("  encoding proof layer {}", layer,);
                            let parents_data: Vec<<Tree::Hasher as Hasher>::Domain> = if layer == 1
                            {
                                let mut parents = vec![0; graph.base_graph().degree()];
                                graph.base_parents(challenge, &mut parents)?;

                                parents
                                    .into_iter()
                                    .map(|parent| t_aux.domain_node_at_layer(layer, parent))
                                    .collect::<Result<_>>()?
                            } else {
                                let mut parents = vec![0; graph.degree()];
                                graph.parents(challenge, &mut parents)?;
                                let base_parents_count = graph.base_graph().degree();

                                parents
                                    .into_iter()
                                    .enumerate()
                                    .map(|(i, parent)| {
                                        if i < base_parents_count {
                                            // parents data for base parents is from the current layer
                                            t_aux.domain_node_at_layer(layer, parent)
                                        } else {
                                            // parents data for exp parents is from the previous layer
                                            t_aux.domain_node_at_layer(layer - 1, parent)
                                        }
                                    })
                                    .collect::<Result<_>>()?
                            };

                            // repeat parents
                            let mut parents_data_full = vec![Default::default(); TOTAL_PARENTS];
                            for chunk in parents_data_full.chunks_mut(parents_data.len()) {
                                chunk.copy_from_slice(&parents_data[..chunk.len()]);
                            }

                            let proof = LabelingProof::<Tree::Hasher>::new(
                                layer as u32,
                                challenge as u64,
                                parents_data_full.clone(),
                            );

                            {
                                let labeled_node = rcp.c_x.get_node_at_layer(layer)?;
                                assert!(
                                    proof.verify(&pub_inputs.replica_id, &labeled_node),
                                    format!("Invalid encoding proof generated at layer {}", layer)
                                );
                                trace!("Valid encoding proof generated at layer {}", layer);
                            }

                            labeling_proofs.push(proof);

                            if layer == layers {
                                encoding_proof = Some(EncodingProof::new(
                                    layer as u32,
                                    challenge as u64,
                                    parents_data_full,
                                ));
                            }
                        }

                        Ok(Proof {
                            comm_d_proofs: comm_d_proof,
                            replica_column_proofs: rcp,
                            comm_r_last_proof,
                            labeling_proofs,
                            encoding_proof: encoding_proof.expect("invalid tapering"),
                        })
                    })
                    .collect()
            })
            .collect()
    }

    pub(crate) fn extract_and_invert_transform_layers(
        graph: &StackedBucketGraph<Tree::Hasher>,
        layer_challenges: &LayerChallenges,
        replica_id: &<Tree::Hasher as Hasher>::Domain,
        data: &mut [u8],
        config: StoreConfig,
    ) -> Result<()> {
        trace!("extract_and_invert_transform_layers");

        let layers = layer_challenges.layers();
        assert!(layers > 0);

        let labels =
            Self::generate_labels_for_decoding(graph, layer_challenges, replica_id, config)?;

        let last_layer_labels = labels.labels_for_last_layer()?;
        let size = merkletree::store::Store::len(last_layer_labels);

        for (key, encoded_node_bytes) in last_layer_labels
            .read_range(0..size)?
            .into_iter()
            .zip(data.chunks_mut(NODE_SIZE))
        {
            let encoded_node =
                <Tree::Hasher as Hasher>::Domain::try_from_bytes(encoded_node_bytes)?;
            let data_node = decode::<<Tree::Hasher as Hasher>::Domain>(key, encoded_node);

            // store result in the data
            encoded_node_bytes.copy_from_slice(AsRef::<[u8]>::as_ref(&data_node));
        }

        Ok(())
    }

    /// Generates the layers as needed for encoding.
    fn generate_labels_for_encoding(
        graph: &StackedBucketGraph<Tree::Hasher>,
        layer_challenges: &LayerChallenges,
        replica_id: &<Tree::Hasher as Hasher>::Domain,
        config: StoreConfig,
    ) -> Result<(Labels<Tree>, Vec<LayerState>)> {
        let mut parent_cache = graph.parent_cache()?;

        if settings::SETTINGS.use_multicore_sdr {
            info!("multi core replication");
            create_label::multi::create_labels_for_encoding(
                graph,
                &parent_cache,
                layer_challenges.layers(),
                replica_id,
                config,
            )
        } else {
            info!("single core replication");
            create_label::single::create_labels_for_encoding(
                graph,
                &mut parent_cache,
                layer_challenges.layers(),
                replica_id,
                config,
            )
        }
    }

    /// Generates the layers, as needed for decoding.
    fn generate_labels_for_decoding(
        graph: &StackedBucketGraph<Tree::Hasher>,
        layer_challenges: &LayerChallenges,
        replica_id: &<Tree::Hasher as Hasher>::Domain,
        config: StoreConfig,
    ) -> Result<LabelsCache<Tree>> {
        let mut parent_cache = graph.parent_cache()?;

        if settings::SETTINGS.use_multicore_sdr {
            info!("multi core replication");
            create_label::multi::create_labels_for_decoding(
                graph,
                &parent_cache,
                layer_challenges.layers(),
                replica_id,
                config,
            )
        } else {
            info!("single core replication");
            create_label::single::create_labels_for_decoding(
                graph,
                &mut parent_cache,
                layer_challenges.layers(),
                replica_id,
                config,
            )
        }
    }

    fn build_binary_tree<K: Hasher>(
        tree_data: &[u8],
        config: StoreConfig,
    ) -> Result<BinaryMerkleTree<K>> {
        trace!("building tree (size: {})", tree_data.len());

        let leafs = tree_data.len() / NODE_SIZE;
        assert_eq!(tree_data.len() % NODE_SIZE, 0);

        let tree = MerkleTree::from_par_iter_with_config(
            (0..leafs)
                .into_par_iter()
                // TODO: proper error handling instead of `unwrap()`
                .map(|i| get_node::<K>(tree_data, i).expect("get_node failure")),
            config,
        )?;
        Ok(tree)
    }

    fn generate_tree_c<ColumnArity, TreeArity>(
        layers: usize,
        nodes_count: usize,
        tree_count: usize,
        configs: Vec<StoreConfig>,
        labels: &LabelsCache<Tree>,
        device_bus_ids: Vec<BusId>,
    ) -> Result<DiskTree<Tree::Hasher, Tree::Arity, Tree::SubTreeArity, Tree::TopTreeArity>>
    where
        ColumnArity: 'static + PoseidonArity,
        TreeArity: PoseidonArity,
    {
        if settings::SETTINGS.use_gpu_column_builder {
            Self::generate_tree_c_gpu::<ColumnArity, TreeArity>(
                layers,
                nodes_count,
                configs,
                labels,
                device_bus_ids.clone(),
                device_bus_ids.len(),
            )
        } else {
            Self::generate_tree_c_cpu::<ColumnArity, TreeArity>(
                layers,
                nodes_count,
                tree_count,
                configs,
                labels,
            )
        }
    }

    #[allow(clippy::needless_range_loop)]
    fn generate_tree_c_gpu<ColumnArity, TreeArity>(
        layers: usize,
        nodes_count: usize,
        configs: Vec<StoreConfig>,
        labels: &LabelsCache<Tree>,
        device_bus_ids: Vec<BusId>,
        parallel_num: usize,
    ) -> Result<DiskTree<Tree::Hasher, Tree::Arity, Tree::SubTreeArity, Tree::TopTreeArity>>
    where
        ColumnArity: 'static + PoseidonArity,
        TreeArity: PoseidonArity,
    {
        info!("generating tree c using the GPU");
        // Build the tree for CommC
        measure_op(GenerateTreeC, || {
            info!("Building column hashes");

            // NOTE: The max number of columns we recommend sending to the GPU at once is
            // 400000 for columns and 700000 for trees (conservative soft-limits discussed).
            //
            // 'column_write_batch_size' is how many nodes to chunk the base layer of data
            // into when persisting to disk.
            //
            // Override these values with care using environment variables:
            // FIL_PROOFS_MAX_GPU_COLUMN_BATCH_SIZE, FIL_PROOFS_MAX_GPU_TREE_BATCH_SIZE, and
            // FIL_PROOFS_COLUMN_WRITE_BATCH_SIZE respectively.
            let max_gpu_column_batch_size = settings::SETTINGS.max_gpu_column_batch_size as usize;
            let max_gpu_tree_batch_size = settings::SETTINGS.max_gpu_tree_batch_size as usize;
            let column_write_batch_size = settings::SETTINGS.column_write_batch_size as usize;

            let mut config_slice = vec![HashMap::new(); parallel_num];
            for (i, config) in configs.iter().enumerate() {
                config_slice[i % parallel_num].insert(i, config);
            };

            rayon::scope(|s| {
                let (writer_tx, writer_rx) = mpsc::channel();

                for i in 0..parallel_num {
                    // This channel will receive batches of columns and add them to the ColumnTreeBuilder.
                    let (builder_tx, builder_rx) = mpsc::channel();
                    let writer_tx = writer_tx.clone();
                    let configs = &config_slice[i];
                    let config_count = configs.len();
                    let bus_id = device_bus_ids[i];
                    if config_count == 0 { continue };

                    s.spawn(move |_| {
                        let mut i = 0;
                        for (index, _config) in configs {
                            let mut node_index = 0;
                            let builder_tx = builder_tx.clone();
                            while node_index != nodes_count {
                                let chunked_nodes_count =
                                    std::cmp::min(nodes_count - node_index, max_gpu_column_batch_size);
                                trace!(
                                    "processing config {}/{} with column nodes {}",
                                    i + 1,
                                    config_count,
                                    chunked_nodes_count,
                                );
                                let mut columns: Vec<GenericArray<Fr, ColumnArity>> = vec![
                                    GenericArray::<Fr, ColumnArity>::generate(|_i: usize| Fr::zero());
                                    chunked_nodes_count
                                ];

                                // Allocate layer data array and insert a placeholder for each layer.
                                let mut layer_data: Vec<Vec<Fr>> =
                                    vec![Vec::with_capacity(chunked_nodes_count); layers];

                                rayon::scope(|s| {
                                    // capture a shadowed version of layer_data.
                                    let layer_data: &mut Vec<_> = &mut layer_data;

                                    // gather all layer data in parallel.
                                    s.spawn(move |_| {
                                        for (layer_index, layer_elements) in
                                        layer_data.iter_mut().enumerate()
                                        {
                                            let store = labels.labels_for_layer(layer_index + 1);
                                            let start = (index.clone() * nodes_count) + node_index;
                                            let end = start + chunked_nodes_count;
                                            let elements: Vec<<Tree::Hasher as Hasher>::Domain> = store
                                                .read_range(std::ops::Range { start, end })
                                                .expect("failed to read store range");
                                            layer_elements.extend(elements.into_iter().map(Into::into));
                                        }
                                    });
                                });

                                // Copy out all layer data arranged into columns.
                                for layer_index in 0..layers {
                                    for index in 0..chunked_nodes_count {
                                        columns[index][layer_index] = layer_data[layer_index][index];
                                    }
                                }

                                drop(layer_data);

                                node_index += chunked_nodes_count;
                                trace!(
                                    "node index {}/{}/{}",
                                    node_index,
                                    chunked_nodes_count,
                                    nodes_count,
                                );

                                let is_final = node_index == nodes_count;
                                builder_tx
                                    .send((columns, is_final, index))
                                    .expect("failed to send columns");
                            };
                            i += 1;
                        }
                    });
                    s.spawn(move |_| {
                        let mut column_tree_builder = ColumnTreeBuilder::<
                            ColumnArity,
                            TreeArity,
                        >::new(
                            Some(BatcherType::FromDevice(GPUSelector::BusId(bus_id).get_device().unwrap().clone())),
                            nodes_count,
                            max_gpu_column_batch_size,
                            max_gpu_tree_batch_size,
                        ).expect("failed to create ColumnTreeBuilder");

                        let mut i = 0;
                        // Loop until all trees for all configs have been built.
                        while i < config_count {
                            let (columns, is_final, config_idx) =
                                builder_rx.recv().expect("failed to recv columns");

                            // Just add non-final column batches.
                            if !is_final {
                                column_tree_builder.add_columns(&columns).expect("failed to add columns");
                                continue;
                            };

                            // If we get here, this is a final column: build a sub-tree.
                            let (base_data, tree_data) =
                                column_tree_builder.add_final_columns(&columns).expect("failed to add final columns");
                            trace!(
                                "base data len {}, tree data len {}",
                                base_data.len(),
                                tree_data.len()
                            );
                            let tree_len = base_data.len() + tree_data.len();
                            info!(
                                "persisting base tree_c {}/{} of length {}",
                                i + 1,
                                config_count,
                                tree_len,
                            );
                            assert_eq!(base_data.len(), nodes_count);
                            assert_eq!(tree_len, configs.get(config_idx).unwrap().size.expect("config size failure"));

                            writer_tx.send((base_data, tree_data, config_idx))
                                .expect("send tree-data failed");
                            i += 1;
                        }
                    });
                };

                // let configs = &configs;
                let mut i = 0 as usize;
                while i < configs.len() {
                    let (base_data, tree_data, config_idx) =
                        writer_rx.recv().expect("recv tree-data filed");
                    let tree_len = base_data.len() + tree_data.len();

                    let config = configs[*config_idx].clone();
                    let data_path = StoreConfig::data_path(&config.path, &config.id);

                    s.spawn(move |_| {
                        if Path::new(&data_path).exists() {
                            remove_file(data_path.to_str().unwrap()).unwrap()
                        };

                        // Persist the base and tree data to disk based using the current store config.
                        let tree_c_store =
                            DiskStore::<<Tree::Hasher as Hasher>::Domain>::new_with_config(
                                tree_len,
                                Tree::Arity::to_usize(),
                                config,
                            ).expect("failed to create DiskStore for base tree data");

                        let store = Arc::new(RwLock::new(tree_c_store));
                        let batch_size = std::cmp::min(base_data.len(), column_write_batch_size);

                        let flatten_and_write_store = |data: &Vec<Fr>, offset| {
                            data.into_par_iter()
                                .chunks(column_write_batch_size)
                                .enumerate()
                                .try_for_each(|(index, fr_elements)| {
                                    let mut buf = Vec::with_capacity(batch_size * NODE_SIZE);

                                    for fr in fr_elements {
                                        buf.extend(fr_into_bytes(&fr));
                                    }
                                    store
                                        .write()
                                        .expect("failed to access store for write")
                                        .copy_from_slice(&buf[..], offset + (batch_size * index))
                                })
                        };

                        trace!(
                            "flattening tree_c base data of {} nodes using batch size {}",
                            base_data.len(),
                            batch_size
                        );
                        flatten_and_write_store(&base_data, 0).expect("failed to flatten and write store");
                        trace!("done flattening tree_c base data");

                        let base_offset = base_data.len();
                        trace!("flattening tree_c tree data of {} nodes using batch size {} and base offset {}", tree_data.len(), batch_size, base_offset);
                        flatten_and_write_store(&tree_data, base_offset).expect("failed to flatten and write store");
                        trace!("done flattening tree_c tree data");

                        trace!("writing tree_c store data");
                        store
                            .write()
                            .expect("failed to access store for sync")
                            .sync().expect("store sync failure");
                        trace!("done writing tree_c store data");
                    });

                    i += 1;
                };
            });

            create_disk_tree::<
                DiskTree<Tree::Hasher, Tree::Arity, Tree::SubTreeArity, Tree::TopTreeArity>,
            >(configs[0].size.expect("config size failure"), &configs)
        })
    }

    fn generate_tree_c_cpu<ColumnArity, TreeArity>(
        layers: usize,
        nodes_count: usize,
        tree_count: usize,
        configs: Vec<StoreConfig>,
        labels: &LabelsCache<Tree>,
    ) -> Result<DiskTree<Tree::Hasher, Tree::Arity, Tree::SubTreeArity, Tree::TopTreeArity>>
    where
        ColumnArity: PoseidonArity,
        TreeArity: PoseidonArity,
    {
        info!("generating tree c using the CPU");
        measure_op(GenerateTreeC, || {
            info!("Building column hashes");

            let mut trees = Vec::with_capacity(tree_count);
            for (i, config) in configs.iter().enumerate() {
                let mut hashes: Vec<<Tree::Hasher as Hasher>::Domain> =
                    vec![<Tree::Hasher as Hasher>::Domain::default(); nodes_count];

                rayon::scope(|s| {
                    let n = num_cpus::get();

                    // only split if we have at least two elements per thread
                    let num_chunks = if n > nodes_count * 2 { 1 } else { n };

                    // chunk into n chunks
                    let chunk_size = (nodes_count as f64 / num_chunks as f64).ceil() as usize;

                    // calculate all n chunks in parallel
                    for (chunk, hashes_chunk) in hashes.chunks_mut(chunk_size).enumerate() {
                        let labels = &labels;

                        s.spawn(move |_| {
                            for (j, hash) in hashes_chunk.iter_mut().enumerate() {
                                let data: Vec<_> = (1..=layers)
                                    .map(|layer| {
                                        let store = labels.labels_for_layer(layer);
                                        let el: <Tree::Hasher as Hasher>::Domain = store
                                            .read_at((i * nodes_count) + j + chunk * chunk_size)
                                            .expect("store read_at failure");
                                        el.into()
                                    })
                                    .collect();

                                *hash = hash_single_column(&data).into();
                            }
                        });
                    }
                });

                info!("building base tree_c {}/{}", i + 1, tree_count);
                trees.push(DiskTree::<
                    Tree::Hasher,
                    Tree::Arity,
                    typenum::U0,
                    typenum::U0,
                >::from_par_iter_with_config(
                    hashes.into_par_iter(), config.clone()
                ));
            }

            assert_eq!(tree_count, trees.len());
            create_disk_tree::<
                DiskTree<Tree::Hasher, Tree::Arity, Tree::SubTreeArity, Tree::TopTreeArity>,
            >(configs[0].size.expect("config size failure"), &configs)
        })
    }

    fn generate_tree_r_last<TreeArity>(
        data: &mut Data,
        nodes_count: usize,
        tree_count: usize,
        tree_r_last_config: StoreConfig,
        replica_path: PathBuf,
        labels: &LabelsCache<Tree>,
        device_bus_id: BusId,
    ) -> Result<LCTree<Tree::Hasher, Tree::Arity, Tree::SubTreeArity, Tree::TopTreeArity>>
    where
        TreeArity: PoseidonArity,
    {
        let (configs, replica_config) = split_config_and_replica(
            tree_r_last_config.clone(),
            replica_path,
            nodes_count,
            tree_count,
        )?;

        data.ensure_data()?;
        let last_layer_labels = labels.labels_for_last_layer()?;

        if settings::SETTINGS.use_gpu_tree_builder {
            info!("generating tree r last using the GPU");
            let max_gpu_tree_batch_size = settings::SETTINGS.max_gpu_tree_batch_size as usize;

            // This channel will receive batches of leaf nodes and add them to the TreeBuilder.
            let (builder_tx, builder_rx) = mpsc::channel::<(Vec<Fr>, bool)>();
            let config_count = configs.len(); // Don't move config into closure below.
            let configs = &configs;
            rayon::scope(|s| {
                s.spawn(move |_| {
                    for i in 0..config_count {
                        let mut node_index = 0;
                        while node_index != nodes_count {
                            let chunked_nodes_count =
                                std::cmp::min(nodes_count - node_index, max_gpu_tree_batch_size);
                            let start = (i * nodes_count) + node_index;
                            let end = start + chunked_nodes_count;
                            trace!(
                                "processing config {}/{} with leaf nodes {} [{}, {}, {}-{}]",
                                i + 1,
                                tree_count,
                                chunked_nodes_count,
                                node_index,
                                nodes_count,
                                start,
                                end,
                            );

                            let encoded_data = last_layer_labels
                                .read_range(start..end)
                                .expect("failed to read layer range")
                                .into_par_iter()
                                .zip(
                                    data.as_mut()[(start * NODE_SIZE)..(end * NODE_SIZE)]
                                        .par_chunks_mut(NODE_SIZE),
                                )
                                .map(|(key, data_node_bytes)| {
                                    let data_node =
                                        <Tree::Hasher as Hasher>::Domain::try_from_bytes(
                                            data_node_bytes,
                                        )
                                        .expect("try_from_bytes failed");
                                    let encoded_node =
                                        encode::<<Tree::Hasher as Hasher>::Domain>(key, data_node);
                                    data_node_bytes
                                        .copy_from_slice(AsRef::<[u8]>::as_ref(&encoded_node));

                                    encoded_node
                                });

                            node_index += chunked_nodes_count;
                            trace!(
                                "node index {}/{}/{}",
                                node_index,
                                chunked_nodes_count,
                                nodes_count,
                            );

                            let encoded: Vec<_> =
                                encoded_data.into_par_iter().map(|x| x.into()).collect();

                            let is_final = node_index == nodes_count;
                            builder_tx
                                .send((encoded, is_final))
                                .expect("failed to send encoded");
                        }
                    }
                });

                {
                    let tree_r_last_config = &tree_r_last_config;
                    s.spawn(move |_| {
                        let mut tree_builder = TreeBuilder::<Tree::Arity>::new(
                            Some(BatcherType::FromDevice(GPUSelector::BusId(device_bus_id).get_device().unwrap().clone())),
                            nodes_count,
                            max_gpu_tree_batch_size,
                            tree_r_last_config.rows_to_discard,
                        )
                        .expect("failed to create TreeBuilder");

                        let mut i = 0;
                        let mut config = &configs[i];

                        // Loop until all trees for all configs have been built.
                        while i < configs.len() {
                            let (encoded, is_final) =
                                builder_rx.recv().expect("failed to recv encoded data");

                            // Just add non-final leaf batches.
                            if !is_final {
                                tree_builder
                                    .add_leaves(&encoded)
                                    .expect("failed to add leaves");
                                continue;
                            };

                            // If we get here, this is a final leaf batch: build a sub-tree.
                            info!(
                                "building base tree_r_last with GPU {}/{}",
                                i + 1,
                                tree_count
                            );
                            let (_, tree_data) = tree_builder
                                .add_final_leaves(&encoded)
                                .expect("failed to add final leaves");
                            let tree_data_len = tree_data.len();
                            let cache_size = get_merkle_tree_cache_size(
                                get_merkle_tree_leafs(
                                    config.size.expect("config size failure"),
                                    Tree::Arity::to_usize(),
                                )
                                .expect("failed to get merkle tree leaves"),
                                Tree::Arity::to_usize(),
                                config.rows_to_discard,
                            )
                            .expect("failed to get merkle tree cache size");
                            assert_eq!(tree_data_len, cache_size);

                            let flat_tree_data: Vec<_> = tree_data
                                .into_par_iter()
                                .flat_map(|el| fr_into_bytes(&el))
                                .collect();

                            // Persist the data to the store based on the current config.
                            let tree_r_last_path = StoreConfig::data_path(&config.path, &config.id);
                            trace!(
                                "persisting tree r of len {} with {} rows to discard at path {:?}",
                                tree_data_len,
                                config.rows_to_discard,
                                tree_r_last_path
                            );
                            let mut f = OpenOptions::new()
                                .create(true)
                                .write(true)
                                .open(&tree_r_last_path)
                                .expect("failed to open file for tree_r_last");
                            f.write_all(&flat_tree_data)
                                .expect("failed to wrote tree_r_last data");

                            // Move on to the next config.
                            i += 1;
                            if i == configs.len() {
                                break;
                            }
                            config = &configs[i];
                        }
                    });
                }
            });
        } else {
            info!("generating tree r last using the CPU");
            let size = Store::len(last_layer_labels);

            let mut start = 0;
            let mut end = size / tree_count;

            for (i, config) in configs.iter().enumerate() {
                let encoded_data = last_layer_labels
                    .read_range(start..end)?
                    .into_par_iter()
                    .zip(
                        data.as_mut()[(start * NODE_SIZE)..(end * NODE_SIZE)]
                            .par_chunks_mut(NODE_SIZE),
                    )
                    .map(|(key, data_node_bytes)| {
                        let data_node =
                            <Tree::Hasher as Hasher>::Domain::try_from_bytes(data_node_bytes)
                                .expect("try from bytes failed");
                        let encoded_node =
                            encode::<<Tree::Hasher as Hasher>::Domain>(key, data_node);
                        data_node_bytes.copy_from_slice(AsRef::<[u8]>::as_ref(&encoded_node));

                        encoded_node
                    });

                info!(
                    "building base tree_r_last with CPU {}/{}",
                    i + 1,
                    tree_count
                );
                LCTree::<Tree::Hasher, Tree::Arity, typenum::U0, typenum::U0>::from_par_iter_with_config(encoded_data, config.clone()).with_context(|| format!("failed tree_r_last CPU {}/{}", i + 1, tree_count))?;

                start = end;
                end += size / tree_count;
            }
        };

        create_lc_tree::<LCTree<Tree::Hasher, Tree::Arity, Tree::SubTreeArity, Tree::TopTreeArity>>(
            tree_r_last_config.size.expect("config size failure"),
            &configs,
            &replica_config,
        )
    }

    pub(crate) fn transform_and_replicate_layers(
        graph: &StackedBucketGraph<Tree::Hasher>,
        layer_challenges: &LayerChallenges,
        replica_id: &<Tree::Hasher as Hasher>::Domain,
        data: Data,
        data_tree: Option<BinaryMerkleTree<G>>,
        config: StoreConfig,
        replica_path: PathBuf,
    ) -> Result<TransformedLayers<Tree, G>> {
        // Generate key layers.
        let labels = measure_op(EncodeWindowTimeAll, || {
            Self::generate_labels_for_encoding(graph, layer_challenges, replica_id, config.clone())
                .context("failed to generate labels")
        })?
        .0;

        let devices = Device::all();
        if settings::SETTINGS.use_single_gpu {
            loop {
                for d in &devices {
                    let path = &format!("/var/tmp/fil-proofs.gpu.{}.lock", d.bus_id().unwrap());
                    if metadata(path).is_ok() {
                        let lock = File::open(path)?;

                        if lock.try_lock_exclusive().is_ok() {
                            let bus_id = d.bus_id().unwrap();
                            trace!("Acquired GPU {} lock!", bus_id);

                            let res = Self::transform_and_replicate_layers_inner(
                                graph,
                                layer_challenges,
                                data,
                                data_tree,
                                config,
                                replica_path,
                                labels,
                                vec![bus_id],
                            ).context("failed to transform");

                            lock.unlock()?;
                            trace!("Released GPU {} lock!", bus_id);

                            drop(lock);

                            return res
                        }
                    } else {
                        let _ = File::create(path)?;
                    };
                };

                sleep(Duration::from_secs(5));
            }
        }

        let mut bus_ids = vec![];
        for dev in devices {
            bus_ids.push(dev.bus_id().unwrap());
        };

        Self::transform_and_replicate_layers_inner(
            graph,
            layer_challenges,
            data,
            data_tree,
            config,
            replica_path,
            labels,
            bus_ids,
        ).context("failed to transform")
    }

    pub(crate) fn transform_and_replicate_layers_inner(
        graph: &StackedBucketGraph<Tree::Hasher>,
        layer_challenges: &LayerChallenges,
        mut data: Data,
        data_tree: Option<BinaryMerkleTree<G>>,
        config: StoreConfig,
        replica_path: PathBuf,
        label_configs: Labels<Tree>,
        device_bus_ids: Vec<BusId>,
    ) -> Result<TransformedLayers<Tree, G>> {
        trace!("transform_and_replicate_layers");
        let nodes_count = graph.size();

        assert_eq!(data.len(), nodes_count * NODE_SIZE);
        trace!("nodes count {}, data len {}", nodes_count, data.len());

        let tree_count = get_base_tree_count::<Tree>();
        let nodes_count = graph.size() / tree_count;

        // Ensure that the node count will work for binary and oct arities.
        let binary_arity_valid = is_merkle_tree_size_valid(nodes_count, BINARY_ARITY);
        let other_arity_valid = is_merkle_tree_size_valid(nodes_count, Tree::Arity::to_usize());
        trace!(
            "is_merkle_tree_size_valid({}, BINARY_ARITY) = {}",
            nodes_count,
            binary_arity_valid
        );
        trace!(
            "is_merkle_tree_size_valid({}, {}) = {}",
            nodes_count,
            Tree::Arity::to_usize(),
            other_arity_valid
        );
        assert!(binary_arity_valid);
        assert!(other_arity_valid);

        let layers = layer_challenges.layers();
        assert!(layers > 0);

        // Generate all store configs that we need based on the
        // cache_path in the specified config.
        let mut tree_d_config = StoreConfig::from_config(
            &config,
            CacheKey::CommDTree.to_string(),
            Some(get_merkle_tree_len(nodes_count, BINARY_ARITY)?),
        );
        tree_d_config.rows_to_discard = default_rows_to_discard(nodes_count, BINARY_ARITY);

        let mut tree_r_last_config = StoreConfig::from_config(
            &config,
            CacheKey::CommRLastTree.to_string(),
            Some(get_merkle_tree_len(nodes_count, Tree::Arity::to_usize())?),
        );

        // A default 'rows_to_discard' value will be chosen for tree_r_last, unless the user overrides this value via the
        // environment setting (FIL_PROOFS_ROWS_TO_DISCARD).  If this value is specified, no checking is done on it and it may
        // result in a broken configuration.  Use with caution.  It must be noted that if/when this unchecked value is passed
        // through merkle_light, merkle_light now does a check that does not allow us to discard more rows than is possible
        // to discard.
        tree_r_last_config.rows_to_discard =
            default_rows_to_discard(nodes_count, Tree::Arity::to_usize());
        trace!(
            "tree_r_last using rows_to_discard={}",
            tree_r_last_config.rows_to_discard
        );

        let mut tree_c_config = StoreConfig::from_config(
            &config,
            CacheKey::CommCTree.to_string(),
            Some(get_merkle_tree_len(nodes_count, Tree::Arity::to_usize())?),
        );
        tree_c_config.rows_to_discard =
            default_rows_to_discard(nodes_count, Tree::Arity::to_usize());

        let labels =
            LabelsCache::<Tree>::new(&label_configs).context("failed to create labels cache")?;
        let configs = split_config(tree_c_config.clone(), tree_count)?;

        let (tree_c_tx, tree_c_rx) =
            mpsc::sync_channel::<<<Tree as MerkleTreeTrait>::Hasher as Hasher>::Domain>(1);
        let (tree_d_tx, tree_d_rx) =
            mpsc::sync_channel::<(<G as Hasher>::Domain, StoreConfig)>(1);
        let (tree_r_last_tx, tree_r_last_rx) =
            mpsc::sync_channel::<(<<Tree as MerkleTreeTrait>::Hasher as Hasher>::Domain, StoreConfig)>(1);

        let device_bus_ids = &device_bus_ids;
        rayon::scope(|s| {
            let labels = &labels;
            s.spawn(move |_| {
                let mut bus_ids = Vec::new();
                for bus_id in device_bus_ids {
                    bus_ids.push(bus_id);
                };

                let tree_c_root = match layers {
                    2 => {
                        let tree_c = Self::generate_tree_c::<U2, Tree::Arity>(
                            layers,
                            nodes_count,
                            tree_count,
                            configs,
                            labels,
                            device_bus_ids.clone(),
                        ).expect("generate tree c failed");
                        tree_c.root()
                    }
                    8 => {
                        let tree_c = Self::generate_tree_c::<U8, Tree::Arity>(
                            layers,
                            nodes_count,
                            tree_count,
                            configs,
                            labels,
                            device_bus_ids.clone(),
                        ).expect("generate tree c failed");
                        tree_c.root()
                    }
                    11 => {
                        let tree_c = Self::generate_tree_c::<U11, Tree::Arity>(
                            layers,
                            nodes_count,
                            tree_count,
                            configs,
                            labels,
                            device_bus_ids.clone(),
                        ).expect("generate tree c failed");
                        tree_c.root()
                    }
                    _ => panic!("Unsupported column arity"),
                };
                tree_c_tx.send(tree_c_root).expect("send tree_c_root failed");
                info!("tree_c done");
            });

            s.spawn(move |_| {
<<<<<<< HEAD
                let device_bus_id = {
                    let mut id = 0;
                    if devices.len() > 0 {
                        id = devices[0].bus_id().unwrap();
                    };

                    id
                };

                if devices.len() == 1 {
                    if !settings::SETTINGS.tree_r_last_force_parallel {
                        wait_rx.recv().unwrap();
                    };
                };

=======
>>>>>>> bf4b3192
                // Build the MerkleTree over the original data (if needed).
                let tree_d = match data_tree {
                    Some(t) => {
                        trace!("using existing original data merkle tree");
                        assert_eq!(t.len(), 2 * (data.len() / NODE_SIZE) - 1);

                        t
                    }
                    None => {
                        trace!("building merkle tree for the original data");
                        data.ensure_data().unwrap();
                        measure_op(CommD, || {
                            Self::build_binary_tree::<G>(data.as_ref(), tree_d_config.clone())
                        }).expect("failed to build merkle tree")
                    }
                };
                tree_d_config.size = Some(tree_d.len());
                assert_eq!(
                    tree_d_config.size.expect("config size failure"),
                    tree_d.len()
                );
                let tree_d_root = tree_d.root();
                drop(tree_d);

                tree_d_tx.send((tree_d_root, tree_d_config))
                    .expect("send tree_d_root failed");

                let mut rng = rand::thread_rng();
                let bus_id = device_bus_ids[rng.gen_range(0, device_bus_ids.len())];

                // Encode original data into the last layer.
                info!("building tree_r_last");
                let tree_r_last = measure_op(GenerateTreeRLast, || {
                    Self::generate_tree_r_last::<Tree::Arity>(
                        &mut data,
                        nodes_count,
                        tree_count,
                        tree_r_last_config.clone(),
                        replica_path.clone(),
                        &labels,
                        bus_id,
                    ).context("failed to generate tree_r_last")
                }).expect("failed to generate tree_r_last");
                info!("tree_r_last done");

                let tree_r_last_root = tree_r_last.root();
                drop(tree_r_last);

                tree_r_last_tx.send((tree_r_last_root, tree_r_last_config))
                    .expect("send tree_r_last_root failed");

                data.drop_data();
            });
        });

        let tree_c_root =
            tree_c_rx.recv().expect("recv tree_c_root failed");
        let (tree_d_root, tree_d_config) =
            tree_d_rx.recv().expect("recv tree_d_root failed");
        let (tree_r_last_root, tree_r_last_config) =
            tree_r_last_rx.recv().expect("recv tree_r_last_root failed");


        // comm_r = H(comm_c || comm_r_last)
        let comm_r: <Tree::Hasher as Hasher>::Domain =
            <Tree::Hasher as Hasher>::Function::hash2(&tree_c_root, &tree_r_last_root);

        Ok((
            Tau {
                comm_d: tree_d_root,
                comm_r,
            },
            PersistentAux {
                comm_c: tree_c_root,
                comm_r_last: tree_r_last_root,
            },
            TemporaryAux {
                labels: label_configs,
                tree_d_config,
                tree_r_last_config,
                tree_c_config,
                _g: PhantomData,
            },
        ))
    }

    /// Phase1 of replication.
    pub fn replicate_phase1(
        pp: &'a PublicParams<Tree>,
        replica_id: &<Tree::Hasher as Hasher>::Domain,
        config: StoreConfig,
    ) -> Result<Labels<Tree>> {
        info!("replicate_phase1");

        let labels = measure_op(EncodeWindowTimeAll, || {
            Self::generate_labels_for_encoding(&pp.graph, &pp.layer_challenges, replica_id, config)
        })?
        .0;

        Ok(labels)
    }

    /// Phase2 of replication.
    #[allow(clippy::type_complexity)]
    pub fn replicate_phase2(
        pp: &'a PublicParams<Tree>,
        labels: Labels<Tree>,
        data: Data<'a>,
        data_tree: BinaryMerkleTree<G>,
        config: StoreConfig,
        replica_path: PathBuf,
    ) -> Result<(
        <Self as PoRep<'a, Tree::Hasher, G>>::Tau,
        <Self as PoRep<'a, Tree::Hasher, G>>::ProverAux,
    )> {
        info!("replicate_phase2");

        let devices = Device::all();
        if settings::SETTINGS.use_single_gpu {
            loop {
                for d in &devices {
                    let path = &format!("/var/tmp/fil-proofs.gpu.{}.lock", d.bus_id().unwrap());
                    if metadata(path).is_ok() {
                        let lock = File::open(path)?;

                        if lock.try_lock_exclusive().is_ok() {
                            let bus_id = d.bus_id().unwrap();
                            trace!("Acquired GPU {} lock!", bus_id);

                            let (tau, paux, taux) = Self::transform_and_replicate_layers_inner(
                                &pp.graph,
                                &pp.layer_challenges,
                                data,
                                Some(data_tree),
                                config,
                                replica_path,
                                labels,
                                vec![bus_id],
                            )?;

                            lock.unlock()?;
                            trace!("Released GPU {} lock!", bus_id);

                            drop(lock);

                            return Ok((tau, (paux, taux)))
                        }
                    } else {
                        let _ = File::create(path)?;
                    };
                };

                sleep(Duration::from_secs(5));
            };
        }

        let mut bus_ids = vec![];
        for dev in devices {
            bus_ids.push(dev.bus_id().unwrap());
        }

        let (tau, paux, taux) = Self::transform_and_replicate_layers_inner(
            &pp.graph,
            &pp.layer_challenges,
            data,
            Some(data_tree),
            config,
            replica_path,
            labels,
            bus_ids,
        )?;

        return Ok((tau, (paux, taux)))
    }

    // Assumes data is all zeros.
    // Replica path is used to create configs, but is not read.
    // Instead new zeros are provided (hence the need for replica to be all zeros).
    fn generate_fake_tree_r_last<TreeArity>(
        nodes_count: usize,
        tree_count: usize,
        tree_r_last_config: StoreConfig,
        replica_path: PathBuf,
    ) -> Result<LCTree<Tree::Hasher, Tree::Arity, Tree::SubTreeArity, Tree::TopTreeArity>>
    where
        TreeArity: PoseidonArity,
    {
        let (configs, replica_config) = split_config_and_replica(
            tree_r_last_config.clone(),
            replica_path,
            nodes_count,
            tree_count,
        )?;

        if settings::SETTINGS.use_gpu_tree_builder {
            info!("generating tree r last using the GPU");
            let max_gpu_tree_batch_size = settings::SETTINGS.max_gpu_tree_batch_size as usize;

            let mut tree_builder = TreeBuilder::<Tree::Arity>::new(
                Some(BatcherType::OpenCL),
                nodes_count,
                max_gpu_tree_batch_size,
                tree_r_last_config.rows_to_discard,
            )
            .expect("failed to create TreeBuilder");

            // Allocate zeros once and reuse.
            let zero_leaves: Vec<Fr> = vec![Fr::zero(); max_gpu_tree_batch_size];
            for (i, config) in configs.iter().enumerate() {
                let mut consumed = 0;
                while consumed < nodes_count {
                    let batch_size = usize::min(max_gpu_tree_batch_size, nodes_count - consumed);

                    consumed += batch_size;

                    if consumed != nodes_count {
                        tree_builder
                            .add_leaves(&zero_leaves[0..batch_size])
                            .expect("failed to add leaves");
                        continue;
                    };

                    // If we get here, this is a final leaf batch: build a sub-tree.
                    info!(
                        "building base tree_r_last with GPU {}/{}",
                        i + 1,
                        tree_count
                    );

                    let (_, tree_data) = tree_builder
                        .add_final_leaves(&zero_leaves[0..batch_size])
                        .expect("failed to add final leaves");
                    let tree_data_len = tree_data.len();
                    let cache_size = get_merkle_tree_cache_size(
                        get_merkle_tree_leafs(
                            config.size.expect("config size failure"),
                            Tree::Arity::to_usize(),
                        )
                        .expect("failed to get merkle tree leaves"),
                        Tree::Arity::to_usize(),
                        config.rows_to_discard,
                    )
                    .expect("failed to get merkle tree cache size");
                    assert_eq!(tree_data_len, cache_size);

                    let flat_tree_data: Vec<_> = tree_data
                        .into_par_iter()
                        .flat_map(|el| fr_into_bytes(&el))
                        .collect();

                    // Persist the data to the store based on the current config.
                    let tree_r_last_path = StoreConfig::data_path(&config.path, &config.id);
                    trace!(
                        "persisting tree r of len {} with {} rows to discard at path {:?}",
                        tree_data_len,
                        config.rows_to_discard,
                        tree_r_last_path
                    );
                    let mut f = OpenOptions::new()
                        .create(true)
                        .write(true)
                        .open(&tree_r_last_path)
                        .expect("failed to open file for tree_r_last");
                    f.write_all(&flat_tree_data)
                        .expect("failed to wrote tree_r_last data");
                }
            }
        } else {
            info!("generating tree r last using the CPU");
            for (i, config) in configs.iter().enumerate() {
                let encoded_data = vec![<Tree::Hasher as Hasher>::Domain::default(); nodes_count];

                info!(
                    "building base tree_r_last with CPU {}/{}",
                    i + 1,
                    tree_count
                );
                LCTree::<Tree::Hasher, Tree::Arity, typenum::U0, typenum::U0>::from_par_iter_with_config(encoded_data, config.clone())?;
            }
        };

        create_lc_tree::<LCTree<Tree::Hasher, Tree::Arity, Tree::SubTreeArity, Tree::TopTreeArity>>(
            tree_r_last_config.size.expect("config size failure"),
            &configs,
            &replica_config,
        )
    }

    pub fn fake_replicate_phase2<R: AsRef<Path>, S: AsRef<Path>>(
        tree_c_root: <Tree::Hasher as Hasher>::Domain,
        replica_path: R,
        cache_path: S,
        sector_size: usize,
    ) -> Result<(
        <Tree::Hasher as Hasher>::Domain,
        PersistentAux<<Tree::Hasher as Hasher>::Domain>,
    )> {
        let leaf_count = sector_size / NODE_SIZE;
        let replica_pathbuf = PathBuf::from(replica_path.as_ref());
        assert_eq!(0, sector_size % NODE_SIZE);
        let tree_count = get_base_tree_count::<Tree>();
        let nodes_count = leaf_count / tree_count;

        let config = StoreConfig::new(
            cache_path.as_ref(),
            CacheKey::CommRLastTree.to_string(),
            default_rows_to_discard(nodes_count, Tree::Arity::to_usize()),
        );
        let tree_r_last_config = StoreConfig::from_config(
            &config,
            CacheKey::CommRLastTree.to_string(),
            Some(get_merkle_tree_len(nodes_count, Tree::Arity::to_usize())?),
        );

        // Encode original data into the last layer.
        info!("building tree_r_last");
        let tree_r_last = Self::generate_fake_tree_r_last::<Tree::Arity>(
            nodes_count,
            tree_count,
            tree_r_last_config,
            replica_pathbuf,
        )?;
        info!("tree_r_last done");

        let tree_r_last_root = tree_r_last.root();
        drop(tree_r_last);

        // comm_r = H(comm_c || comm_r_last)
        let comm_r: <Tree::Hasher as Hasher>::Domain =
            <Tree::Hasher as Hasher>::Function::hash2(&tree_c_root, &tree_r_last_root);

        let p_aux = PersistentAux {
            comm_c: tree_c_root,
            comm_r_last: tree_r_last_root,
        };

        Ok((comm_r, p_aux))
    }

    pub fn fake_comm_r<R: AsRef<Path>>(
        tree_c_root: <Tree::Hasher as Hasher>::Domain,
        existing_p_aux_path: R,
    ) -> Result<(
        <Tree::Hasher as Hasher>::Domain,
        PersistentAux<<Tree::Hasher as Hasher>::Domain>,
    )> {
        let existing_p_aux: PersistentAux<<Tree::Hasher as Hasher>::Domain> = {
            let p_aux_bytes = std::fs::read(&existing_p_aux_path)?;

            deserialize(&p_aux_bytes)
        }?;

        let existing_comm_r_last = existing_p_aux.comm_r_last;

        // comm_r = H(comm_c || comm_r_last)
        let comm_r: <Tree::Hasher as Hasher>::Domain =
            <Tree::Hasher as Hasher>::Function::hash2(&tree_c_root, &existing_comm_r_last);

        let p_aux = PersistentAux {
            comm_c: tree_c_root,
            comm_r_last: existing_comm_r_last,
        };

        Ok((comm_r, p_aux))
    }
}

#[cfg(test)]
mod tests {
    use super::*;

    use bellperson::bls::{Fr, FrRepr};
    use ff::{Field, PrimeField};
    use rand::{Rng, SeedableRng};
    use rand_xorshift::XorShiftRng;
    use storage_proofs_core::hasher::poseidon::PoseidonHasher;
    use storage_proofs_core::{
        drgraph::BASE_DEGREE,
        fr32::fr_into_bytes,
        hasher::{Blake2sHasher, Sha256Hasher},
        merkle::MerkleTreeTrait,
        proof::ProofScheme,
        table_tests,
        test_helper::setup_replica,
    };

    use crate::stacked::{PrivateInputs, SetupParams, EXP_DEGREE};
    use crate::PoRep;

    const DEFAULT_STACKED_LAYERS: usize = 11;

    #[test]
    fn test_calculate_fixed_challenges() {
        let layer_challenges = LayerChallenges::new(10, 333);
        let expected = 333;

        let calculated_count = layer_challenges.challenges_count_all();
        assert_eq!(expected as usize, calculated_count);
    }

    #[test]
    fn extract_all_sha256_8() {
        test_extract_all::<DiskTree<Sha256Hasher, typenum::U8, typenum::U0, typenum::U0>>();
    }

    #[test]
    fn extract_all_sha256_8_8() {
        test_extract_all::<DiskTree<Sha256Hasher, typenum::U8, typenum::U8, typenum::U0>>();
    }

    #[test]
    fn extract_all_sha256_8_8_2() {
        test_extract_all::<DiskTree<Sha256Hasher, typenum::U8, typenum::U8, typenum::U2>>();
    }

    #[test]
    fn extract_all_blake2s_8() {
        test_extract_all::<DiskTree<Blake2sHasher, typenum::U8, typenum::U0, typenum::U0>>();
    }

    #[test]
    fn extract_all_blake2s_8_8() {
        test_extract_all::<DiskTree<Blake2sHasher, typenum::U8, typenum::U8, typenum::U0>>();
    }

    #[test]
    fn extract_all_blake2s_8_8_2() {
        test_extract_all::<DiskTree<Blake2sHasher, typenum::U8, typenum::U8, typenum::U2>>();
    }

    #[test]
    fn extract_all_poseidon_8() {
        test_extract_all::<DiskTree<PoseidonHasher, typenum::U8, typenum::U0, typenum::U0>>();
    }

    #[test]
    fn extract_all_poseidon_8_2() {
        test_extract_all::<DiskTree<PoseidonHasher, typenum::U8, typenum::U2, typenum::U0>>();
    }

    #[test]
    fn extract_all_poseidon_8_8_2() {
        test_extract_all::<DiskTree<PoseidonHasher, typenum::U8, typenum::U8, typenum::U2>>();
    }

    fn test_extract_all<Tree: 'static + MerkleTreeTrait>() {
        // pretty_env_logger::try_init();

        let rng = &mut XorShiftRng::from_seed(crate::TEST_SEED);
        let replica_id: <Tree::Hasher as Hasher>::Domain =
            <Tree::Hasher as Hasher>::Domain::random(rng);
        let nodes = 64 * get_base_tree_count::<Tree>();

        let data: Vec<u8> = (0..nodes)
            .flat_map(|_| {
                let v: <Tree::Hasher as Hasher>::Domain =
                    <Tree::Hasher as Hasher>::Domain::random(rng);
                v.into_bytes()
            })
            .collect();

        // MT for original data is always named tree-d, and it will be
        // referenced later in the process as such.
        let cache_dir = tempfile::tempdir().expect("tempdir failure");
        let config = StoreConfig::new(
            cache_dir.path(),
            CacheKey::CommDTree.to_string(),
            default_rows_to_discard(nodes, BINARY_ARITY),
        );

        // Generate a replica path.
        let replica_path = cache_dir.path().join("replica-path");
        let mut mmapped_data = setup_replica(&data, &replica_path);

        let layer_challenges = LayerChallenges::new(DEFAULT_STACKED_LAYERS, 5);

        let sp = SetupParams {
            nodes,
            degree: BASE_DEGREE,
            expansion_degree: EXP_DEGREE,
            porep_id: [32; 32],
            layer_challenges: layer_challenges.clone(),
        };

        let pp = StackedDrg::<Tree, Blake2sHasher>::setup(&sp).expect("setup failed");

        StackedDrg::<Tree, Blake2sHasher>::replicate(
            &pp,
            &replica_id,
            (mmapped_data.as_mut()).into(),
            None,
            config.clone(),
            replica_path.clone(),
        )
        .expect("replication failed");

        // The layers are still in the cache dir, so rerunning the label generation should
        // not do any work.

        let (_, label_states) = StackedDrg::<Tree, Blake2sHasher>::generate_labels_for_encoding(
            &pp.graph,
            &layer_challenges,
            &replica_id,
            config.clone(),
        )
        .expect("label generation failed");
        for state in &label_states {
            assert!(state.generated);
        }
        // delete last 2 layers
        let off = label_states.len() - 3;
        for label_state in &label_states[off..] {
            let config = &label_state.config;
            let data_path = StoreConfig::data_path(&config.path, &config.id);
            std::fs::remove_file(data_path).expect("failed to delete layer cache");
        }

        let (_, label_states) = StackedDrg::<Tree, Blake2sHasher>::generate_labels_for_encoding(
            &pp.graph,
            &layer_challenges,
            &replica_id,
            config.clone(),
        )
        .expect("label generation failed");
        for state in &label_states[..off] {
            assert!(state.generated);
        }
        for state in &label_states[off..] {
            assert!(!state.generated);
        }

        assert_ne!(data, &mmapped_data[..], "replication did not change data");

        let decoded_data = StackedDrg::<Tree, Blake2sHasher>::extract_all(
            &pp,
            &replica_id,
            mmapped_data.as_mut(),
            Some(config),
        )
        .expect("failed to extract data");

        assert_eq!(data, decoded_data);

        cache_dir.close().expect("Failed to remove cache dir");
    }

    #[test]
    fn test_resume_seal() {
        // pretty_env_logger::try_init().ok();

        type Tree = DiskTree<PoseidonHasher, typenum::U8, typenum::U8, typenum::U2>;

        let rng = &mut XorShiftRng::from_seed(crate::TEST_SEED);
        let replica_id = <PoseidonHasher as Hasher>::Domain::random(rng);
        let nodes = 64 * get_base_tree_count::<Tree>();

        let data: Vec<u8> = (0..nodes)
            .flat_map(|_| {
                let v = <PoseidonHasher as Hasher>::Domain::random(rng);
                v.into_bytes()
            })
            .collect();

        // MT for original data is always named tree-d, and it will be
        // referenced later in the process as such.
        let cache_dir = tempfile::tempdir().expect("tempdir failure");
        let config = StoreConfig::new(
            cache_dir.path(),
            CacheKey::CommDTree.to_string(),
            default_rows_to_discard(nodes, BINARY_ARITY),
        );

        // Generate a replica path.
        let replica_path1 = cache_dir.path().join("replica-path-1");
        let replica_path2 = cache_dir.path().join("replica-path-2");
        let replica_path3 = cache_dir.path().join("replica-path-3");
        let mut mmapped_data1 = setup_replica(&data, &replica_path1);
        let mut mmapped_data2 = setup_replica(&data, &replica_path2);
        let mut mmapped_data3 = setup_replica(&data, &replica_path3);

        let layer_challenges = LayerChallenges::new(DEFAULT_STACKED_LAYERS, 5);

        let sp = SetupParams {
            nodes,
            degree: BASE_DEGREE,
            expansion_degree: EXP_DEGREE,
            porep_id: [32; 32],
            layer_challenges: layer_challenges.clone(),
        };

        let pp = StackedDrg::<Tree, Blake2sHasher>::setup(&sp).expect("setup failed");

        let clear_temp = || {
            for entry in glob::glob(&(cache_dir.path().to_string_lossy() + "/*.dat")).unwrap() {
                let entry = entry.unwrap();
                if entry.is_file() {
                    // delete everything except the data-layers
                    if !entry.to_string_lossy().contains("data-layer") {
                        std::fs::remove_file(entry).unwrap();
                    }
                }
            }
        };

        // first replicaton
        StackedDrg::<Tree, Blake2sHasher>::replicate(
            &pp,
            &replica_id,
            (mmapped_data1.as_mut()).into(),
            None,
            config.clone(),
            replica_path1.clone(),
        )
        .expect("replication failed 1");
        clear_temp();

        // replicate a second time
        StackedDrg::<Tree, Blake2sHasher>::replicate(
            &pp,
            &replica_id,
            (mmapped_data2.as_mut()).into(),
            None,
            config.clone(),
            replica_path2.clone(),
        )
        .expect("replication failed 2");
        clear_temp();

        // delete last 2 layers
        let (_, label_states) = StackedDrg::<Tree, Blake2sHasher>::generate_labels_for_encoding(
            &pp.graph,
            &layer_challenges,
            &replica_id,
            config.clone(),
        )
        .expect("label generation failed");
        let off = label_states.len() - 3;
        for label_state in &label_states[off..] {
            let config = &label_state.config;
            let data_path = StoreConfig::data_path(&config.path, &config.id);
            std::fs::remove_file(data_path).expect("failed to delete layer cache");
        }

        // replicate a third time
        StackedDrg::<Tree, Blake2sHasher>::replicate(
            &pp,
            &replica_id,
            (mmapped_data3.as_mut()).into(),
            None,
            config.clone(),
            replica_path3.clone(),
        )
        .expect("replication failed 3");
        clear_temp();

        assert_ne!(data, &mmapped_data1[..], "replication did not change data");

        assert_eq!(&mmapped_data1[..], &mmapped_data2[..]);
        assert_eq!(&mmapped_data2[..], &mmapped_data3[..]);

        let decoded_data = StackedDrg::<Tree, Blake2sHasher>::extract_all(
            &pp,
            &replica_id,
            mmapped_data1.as_mut(),
            Some(config),
        )
        .expect("failed to extract data");

        assert_eq!(data, decoded_data);

        cache_dir.close().expect("Failed to remove cache dir");
    }

    fn prove_verify_fixed(n: usize) {
        let challenges = LayerChallenges::new(DEFAULT_STACKED_LAYERS, 5);

        test_prove_verify::<DiskTree<Sha256Hasher, typenum::U8, typenum::U0, typenum::U0>>(
            n,
            challenges.clone(),
        );
        test_prove_verify::<DiskTree<Sha256Hasher, typenum::U8, typenum::U2, typenum::U0>>(
            n,
            challenges.clone(),
        );
        test_prove_verify::<DiskTree<Sha256Hasher, typenum::U8, typenum::U8, typenum::U2>>(
            n,
            challenges.clone(),
        );

        test_prove_verify::<DiskTree<Sha256Hasher, typenum::U4, typenum::U0, typenum::U0>>(
            n,
            challenges.clone(),
        );
        test_prove_verify::<DiskTree<Sha256Hasher, typenum::U4, typenum::U2, typenum::U0>>(
            n,
            challenges.clone(),
        );
        test_prove_verify::<DiskTree<Sha256Hasher, typenum::U4, typenum::U8, typenum::U2>>(
            n,
            challenges.clone(),
        );

        test_prove_verify::<DiskTree<Blake2sHasher, typenum::U4, typenum::U0, typenum::U0>>(
            n,
            challenges.clone(),
        );
        test_prove_verify::<DiskTree<Blake2sHasher, typenum::U4, typenum::U2, typenum::U0>>(
            n,
            challenges.clone(),
        );
        test_prove_verify::<DiskTree<Blake2sHasher, typenum::U4, typenum::U8, typenum::U2>>(
            n,
            challenges.clone(),
        );

        test_prove_verify::<DiskTree<Blake2sHasher, typenum::U8, typenum::U0, typenum::U0>>(
            n,
            challenges.clone(),
        );
        test_prove_verify::<DiskTree<Blake2sHasher, typenum::U8, typenum::U2, typenum::U0>>(
            n,
            challenges.clone(),
        );
        test_prove_verify::<DiskTree<Blake2sHasher, typenum::U8, typenum::U8, typenum::U2>>(
            n,
            challenges.clone(),
        );

        test_prove_verify::<DiskTree<PoseidonHasher, typenum::U4, typenum::U0, typenum::U0>>(
            n,
            challenges.clone(),
        );
        test_prove_verify::<DiskTree<PoseidonHasher, typenum::U4, typenum::U2, typenum::U0>>(
            n,
            challenges.clone(),
        );
        test_prove_verify::<DiskTree<PoseidonHasher, typenum::U4, typenum::U8, typenum::U2>>(
            n,
            challenges.clone(),
        );

        test_prove_verify::<DiskTree<PoseidonHasher, typenum::U8, typenum::U0, typenum::U0>>(
            n,
            challenges.clone(),
        );
        test_prove_verify::<DiskTree<PoseidonHasher, typenum::U8, typenum::U2, typenum::U0>>(
            n,
            challenges.clone(),
        );
        test_prove_verify::<DiskTree<PoseidonHasher, typenum::U8, typenum::U8, typenum::U2>>(
            n, challenges,
        );
    }

    fn test_prove_verify<Tree: 'static + MerkleTreeTrait>(n: usize, challenges: LayerChallenges) {
        // This will be called multiple times, only the first one succeeds, and that is ok.
        // femme::pretty::Logger::new()
        //     .start(log::LevelFilter::Trace)
        //     .ok();

        let nodes = n * get_base_tree_count::<Tree>();
        let rng = &mut XorShiftRng::from_seed(crate::TEST_SEED);

        let degree = BASE_DEGREE;
        let expansion_degree = EXP_DEGREE;
        let replica_id: <Tree::Hasher as Hasher>::Domain =
            <Tree::Hasher as Hasher>::Domain::random(rng);
        let data: Vec<u8> = (0..nodes)
            .flat_map(|_| fr_into_bytes(&Fr::random(rng)))
            .collect();

        // MT for original data is always named tree-d, and it will be
        // referenced later in the process as such.
        let cache_dir = tempfile::tempdir().expect("tempdir failure");
        let config = StoreConfig::new(
            cache_dir.path(),
            CacheKey::CommDTree.to_string(),
            default_rows_to_discard(nodes, BINARY_ARITY),
        );

        // Generate a replica path.
        let replica_path = cache_dir.path().join("replica-path");
        let mut mmapped_data = setup_replica(&data, &replica_path);

        let partitions = 2;

        let arbitrary_porep_id = [92; 32];
        let sp = SetupParams {
            nodes,
            degree,
            expansion_degree,
            porep_id: arbitrary_porep_id,
            layer_challenges: challenges,
        };

        let pp = StackedDrg::<Tree, Blake2sHasher>::setup(&sp).expect("setup failed");
        let (tau, (p_aux, t_aux)) = StackedDrg::<Tree, Blake2sHasher>::replicate(
            &pp,
            &replica_id,
            (mmapped_data.as_mut()).into(),
            None,
            config,
            replica_path.clone(),
        )
        .expect("replication failed");

        let mut copied = vec![0; data.len()];
        copied.copy_from_slice(&mmapped_data);
        assert_ne!(data, copied, "replication did not change data");

        let seed = rng.gen();
        let pub_inputs =
            PublicInputs::<<Tree::Hasher as Hasher>::Domain, <Blake2sHasher as Hasher>::Domain> {
                replica_id,
                seed,
                tau: Some(tau),
                k: None,
            };

        // Store a copy of the t_aux for later resource deletion.
        let t_aux_orig = t_aux.clone();

        // Convert TemporaryAux to TemporaryAuxCache, which instantiates all
        // elements based on the configs stored in TemporaryAux.
        let t_aux = TemporaryAuxCache::<Tree, Blake2sHasher>::new(&t_aux, replica_path)
            .expect("failed to restore contents of t_aux");

        let priv_inputs = PrivateInputs { p_aux, t_aux };

        let all_partition_proofs = &StackedDrg::<Tree, Blake2sHasher>::prove_all_partitions(
            &pp,
            &pub_inputs,
            &priv_inputs,
            partitions,
        )
        .expect("failed to generate partition proofs");

        let proofs_are_valid = StackedDrg::<Tree, Blake2sHasher>::verify_all_partitions(
            &pp,
            &pub_inputs,
            all_partition_proofs,
        )
        .expect("failed to verify partition proofs");

        // Discard cached MTs that are no longer needed.
        TemporaryAux::<Tree, Blake2sHasher>::clear_temp(t_aux_orig).expect("t_aux delete failed");

        assert!(proofs_are_valid);

        cache_dir.close().expect("Failed to remove cache dir");
    }

    table_tests! {
        prove_verify_fixed {
           prove_verify_fixed_64_64(64);
        }
    }

    #[test]
    // We are seeing a bug, in which setup never terminates for some sector sizes.
    // This test is to debug that and should remain as a regression teset.
    fn setup_terminates() {
        let degree = BASE_DEGREE;
        let expansion_degree = EXP_DEGREE;
        let nodes = 1024 * 1024 * 32 * 8; // This corresponds to 8GiB sectors (32-byte nodes)
        let layer_challenges = LayerChallenges::new(10, 333);
        let sp = SetupParams {
            nodes,
            degree,
            expansion_degree,
            porep_id: [32; 32],
            layer_challenges,
        };

        // When this fails, the call to setup should panic, but seems to actually hang (i.e. neither return nor panic) for some reason.
        // When working as designed, the call to setup returns without error.
        let _pp = StackedDrg::<
            DiskTree<Sha256Hasher, typenum::U8, typenum::U0, typenum::U0>,
            Blake2sHasher,
        >::setup(&sp)
        .expect("setup failed");
    }

    #[test]
    fn test_generate_labels() {
        let layers = 11;
        let nodes_2k = 1 << 11;
        let nodes_4k = 1 << 12;
        let replica_id = [9u8; 32];
        let legacy_porep_id = [0; 32];
        let porep_id = [123; 32];
        test_generate_labels_aux(
            nodes_2k,
            layers,
            replica_id,
            legacy_porep_id,
            Fr::from_repr(FrRepr([
                0xd3faa96b9a0fba04,
                0xea81a283d106485e,
                0xe3d51b9afa5ac2b3,
                0x0462f4f4f1a68d37,
            ]))
            .unwrap(),
        );

        test_generate_labels_aux(
            nodes_4k,
            layers,
            replica_id,
            legacy_porep_id,
            Fr::from_repr(FrRepr([
                0x7e191e52c4a8da86,
                0x5ae8a1c9e6fac148,
                0xce239f3b88a894b8,
                0x234c00d1dc1d53be,
            ]))
            .unwrap(),
        );

        test_generate_labels_aux(
            nodes_2k,
            layers,
            replica_id,
            porep_id,
            Fr::from_repr(FrRepr([
                0xabb3f38bb70defcf,
                0x777a2e4d7769119f,
                0x3448959d495490bc,
                0x06021188c7a71cb5,
            ]))
            .unwrap(),
        );

        test_generate_labels_aux(
            nodes_4k,
            layers,
            replica_id,
            porep_id,
            Fr::from_repr(FrRepr([
                0x22ab81cf68c4676d,
                0x7a77a82fc7c9c189,
                0xc6c03d32c1e42d23,
                0x0f777c18cc2c55bd,
            ]))
            .unwrap(),
        );
    }

    fn test_generate_labels_aux(
        sector_size: usize,
        layers: usize,
        replica_id: [u8; 32],
        porep_id: [u8; 32],
        expected_last_label: Fr,
    ) {
        let nodes = sector_size / NODE_SIZE;

        let cache_dir = tempfile::tempdir().expect("tempdir failure");
        let config = StoreConfig::new(
            cache_dir.path(),
            CacheKey::CommDTree.to_string(),
            nodes.trailing_zeros() as usize,
        );

        let graph = StackedBucketGraph::<PoseidonHasher>::new(
            None,
            nodes,
            BASE_DEGREE,
            EXP_DEGREE,
            porep_id,
        )
        .unwrap();

        let unused_layer_challenges = LayerChallenges::new(layers, 0);

        let labels = StackedDrg::<
            // Although not generally correct for every size, the hasher shape is not used,
            // so for purposes of testing label creation, it is safe to supply a dummy.
            DiskTree<PoseidonHasher, typenum::U8, typenum::U8, typenum::U2>,
            Sha256Hasher,
        >::generate_labels_for_decoding(
            &graph,
            &unused_layer_challenges,
            &<PoseidonHasher as Hasher>::Domain::try_from_bytes(&replica_id).unwrap(),
            config,
        )
        .unwrap();

        let final_labels = labels.labels_for_last_layer().unwrap();
        let last_label = final_labels.read_at(nodes - 1).unwrap();

        assert_eq!(expected_last_label.into_repr(), last_label.0);
    }
}<|MERGE_RESOLUTION|>--- conflicted
+++ resolved
@@ -1140,24 +1140,6 @@
             });
 
             s.spawn(move |_| {
-<<<<<<< HEAD
-                let device_bus_id = {
-                    let mut id = 0;
-                    if devices.len() > 0 {
-                        id = devices[0].bus_id().unwrap();
-                    };
-
-                    id
-                };
-
-                if devices.len() == 1 {
-                    if !settings::SETTINGS.tree_r_last_force_parallel {
-                        wait_rx.recv().unwrap();
-                    };
-                };
-
-=======
->>>>>>> bf4b3192
                 // Build the MerkleTree over the original data (if needed).
                 let tree_d = match data_tree {
                     Some(t) => {
