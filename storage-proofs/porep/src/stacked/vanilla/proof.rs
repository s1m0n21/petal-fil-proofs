--- conflicted
+++ resolved
@@ -451,13 +451,8 @@
                     let tree_data_tx = tree_data_tx.clone();
                     let configs = &config_slice[i];
                     let config_count = configs.len();
-<<<<<<< HEAD
-                    let index = i.clone();
-                    let device_bus_ids = &device_bus_ids;
-=======
                     let bus_id = device_bus_ids[i];
                     if config_count == 0 { continue };
->>>>>>> 4dacca0f
 
                     s.spawn(move |_| {
                         let mut i = 0;
@@ -528,17 +523,11 @@
                         }
                     });
                     s.spawn(move |_| {
-                        let mut typs =
-                            Vec::<Option<BatcherType>>::with_capacity(device_bus_ids.len());
-                        for bus_id in device_bus_ids.iter() {
-                            typs.push(Some(BatcherType::CustomGPU(GPUSelector::BusId(*bus_id))));
-                        };
-
                         let mut column_tree_builder = ColumnTreeBuilder::<
                             ColumnArity,
                             TreeArity,
                         >::new(
-                            typs,
+                            Some(BatcherType::CustomGPU(GPUSelector::BusId(bus_id))),
                             nodes_count,
                             max_gpu_column_batch_size,
                             max_gpu_tree_batch_size,
@@ -552,13 +541,13 @@
 
                             // Just add non-final column batches.
                             if !is_final {
-                                column_tree_builder.add_columns(index, &columns).expect("failed to add columns");
+                                column_tree_builder.add_columns(&columns).expect("failed to add columns");
                                 continue;
                             };
 
                             // If we get here, this is a final column: build a sub-tree.
                             let (base_data, tree_data) =
-                                column_tree_builder.add_final_columns(index, &columns).expect("failed to add final columns");
+                                column_tree_builder.add_final_columns(&columns).expect("failed to add final columns");
                             trace!(
                                 "base data len {}, tree data len {}",
                                 base_data.len(),
