--- conflicted
+++ resolved
@@ -39,11 +39,7 @@
 generic-array = "0.14.4"
 anyhow = "1.0.23"
 thiserror = "1.0.6"
-<<<<<<< HEAD
-neptune = { version = "2.7.0", default-features = false }
-=======
 neptune = { version = "^3.0", default-features = false }
->>>>>>> d279e2bc
 cpu-time = { version = "1.0", optional = true }
 gperftools = { version = "0.2", optional = true }
 num_cpus = "1.10.1"
